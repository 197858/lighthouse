--- conflicted
+++ resolved
@@ -154,11 +154,10 @@
       "path": "largest-contentful-paint-element",
     },
     Object {
-<<<<<<< HEAD
+      "path": "layout-shift-elements",
+    },
+    Object {
       "path": "long-tasks",
-=======
-      "path": "layout-shift-elements",
->>>>>>> aaa6f745
     },
     Object {
       "path": "manual/pwa-cross-browser",
@@ -976,19 +975,19 @@
           "weight": 0,
         },
         Object {
+          "id": "network-requests",
+          "weight": 0,
+        },
+        Object {
+          "id": "network-rtt",
+          "weight": 0,
+        },
+        Object {
+          "id": "network-server-latency",
+          "weight": 0,
+        },
+        Object {
           "id": "main-thread-tasks",
-          "weight": 0,
-        },
-        Object {
-          "id": "network-requests",
-          "weight": 0,
-        },
-        Object {
-          "id": "network-rtt",
-          "weight": 0,
-        },
-        Object {
-          "id": "network-server-latency",
           "weight": 0,
         },
         Object {
