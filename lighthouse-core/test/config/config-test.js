/**
 * @license Copyright 2016 The Lighthouse Authors. All Rights Reserved.
 * Licensed under the Apache License, Version 2.0 (the "License"); you may not use this file except in compliance with the License. You may obtain a copy of the License at http://www.apache.org/licenses/LICENSE-2.0
 * Unless required by applicable law or agreed to in writing, software distributed under the License is distributed on an "AS IS" BASIS, WITHOUT WARRANTIES OR CONDITIONS OF ANY KIND, either express or implied. See the License for the specific language governing permissions and limitations under the License.
 */
'use strict';

const Config = require('../../config/config.js');
const assert = require('assert').strict;
const path = require('path');
const defaultConfig = require('../../config/default-config.js');
const log = require('lighthouse-logger');
const Gatherer = require('../../gather/gatherers/gatherer.js');
const Audit = require('../../audits/audit.js');
const i18n = require('../../lib/i18n/i18n.js');

/* eslint-env jest */

describe('Config', () => {
  let origConfig;
  beforeEach(() => {
    origConfig = JSON.parse(JSON.stringify(defaultConfig));
  });

  it('returns new object', () => {
    const config = {
      audits: ['is-on-https'],
    };
    const newConfig = new Config(config);
    assert.notEqual(config, newConfig);
  });

  it('doesn\'t change directly injected gatherer implementations', () => {
    class MyGatherer extends Gatherer {}
    class MyAudit extends Audit {
      static get meta() {
        return {
          id: 'my-audit',
          title: 'My audit',
          failureTitle: 'My failing audit',
          description: '.',
          requiredArtifacts: ['MyGatherer'],
        };
      }
      static audit() {}
    }
    const config = {
      // Extend default to double test our ability to handle injection.
      extends: 'lighthouse:default',
      settings: {onlyAudits: ['my-audit']},
      passes: [{
        gatherers: [MyGatherer],
      }],
      audits: [MyAudit],
    };
    const newConfig = new Config(config);
    assert.equal(MyGatherer, newConfig.passes[0].gatherers[0].implementation);
    assert.equal(MyAudit, newConfig.audits[0].implementation);
  });

  it('doesn\'t change directly injected gatherer instances', () => {
    class MyGatherer extends Gatherer {
      constructor(secretVal) {
        super();
        this.secret = secretVal;
      }
    }
    const myGatherer1 = new MyGatherer(1729);
    const myGatherer2 = new MyGatherer(6);
    const config = {
      passes: [{
        gatherers: [
          myGatherer1,
          {instance: myGatherer2},
        ],
      }],
    };
    const newConfig = new Config(config);
    const configGatherers = newConfig.passes[0].gatherers;
    assert(configGatherers[0].instance instanceof MyGatherer);
    assert.equal(configGatherers[0].instance.secret, 1729);
    assert(configGatherers[1].instance instanceof MyGatherer);
    assert.equal(configGatherers[1].instance.secret, 6);
  });

  it('uses the default config when no config is provided', () => {
    const config = new Config();
    assert.deepStrictEqual(config.categories, origConfig.categories);
    assert.deepStrictEqual(config.audits.map(a => a.path), origConfig.audits);
  });

  it('throws when a passName is used twice', () => {
    const unlikelyPassName = 'unlikelyPassName';
    const configJson = {
      passes: [{
        passName: unlikelyPassName,
        gatherers: ['meta-elements'],
      }, {
        passName: unlikelyPassName,
        gatherers: ['viewport-dimensions'],
      }],
    };

    assert.throws(_ => new Config(configJson), /unique/);
  });

  it('defaults passName to defaultPass', () => {
    class MyGatherer extends Gatherer {}
    const configJson = {
      passes: [{
        gatherers: [MyGatherer],
      }],
    };

    const config = new Config(configJson);
    const defaultPass = config.passes.find(pass => pass.passName === 'defaultPass');
    assert.ok(
      defaultPass.gatherers.find(gatherer => gatherer.implementation === MyGatherer),
      'defaultPass should have contained extra gatherer'
    );
  });

  it('throws when an audit requires an artifact with no gatherer supplying it', async () => {
    class NeedsWhatYouCantGive extends Audit {
      static get meta() {
        return {
          id: 'missing-artifact-audit',
          title: 'none',
          description: 'none',
          requiredArtifacts: [
            // Require fake artifact amidst base artifact and default artifacts.
            'URL',
            'ConsoleMessages',
            'VRMLElements', // not a real gatherer
            'ViewportDimensions',
          ],
        };
      }

      static audit() {}
    }

    expect(() => new Config({
      extends: 'lighthouse:default',
      audits: [NeedsWhatYouCantGive],
    // eslint-disable-next-line max-len
    })).toThrow('VRMLElements gatherer, required by audit missing-artifact-audit, was not found in config');
  });

  // eslint-disable-next-line max-len
  it('does not throw when an audit requests an optional artifact with no gatherer supplying it', async () => {
    class DoesntNeedYourCrap extends Audit {
      static get meta() {
        return {
          id: 'optional-artifact-audit',
          title: 'none',
          description: 'none',
          requiredArtifacts: [
            'URL', // base artifact
            'ViewportDimensions', // from gatherer
          ],
          __internalOptionalArtifacts: [
            'SourceMaps', // Not in the config.
          ],
        };
      }

      static audit() {}
    }

    // Shouldn't throw.
    const config = new Config({
      extends: 'lighthouse:default',
      audits: [DoesntNeedYourCrap],
    }, {
      // Trigger filtering logic.
      onlyAudits: ['optional-artifact-audit'],
    });
    expect(config.passes[0].gatherers.map(g => g.path)).toEqual(['viewport-dimensions']);
  });

  it('should keep optional artifacts in gatherers after filter', async () => {
    class ButWillStillTakeYourCrap extends Audit {
      static get meta() {
        return {
          id: 'optional-artifact-audit',
          title: 'none',
          description: 'none',
          requiredArtifacts: [
            'URL', // base artifact
            'ViewportDimensions', // from gatherer
          ],
          __internalOptionalArtifacts: [
            'SourceMaps', // Is in the config.
          ],
        };
      }

      static audit() {}
    }

    const config = new Config({
      extends: 'lighthouse:default',
      // TODO(cjamcl): remove when source-maps is in default config.
      passes: [{
        passName: 'defaultPass',
        gatherers: [
          'source-maps',
        ],
      }],
      audits: [ButWillStillTakeYourCrap],
    }, {
      // Trigger filtering logic.
      onlyAudits: ['optional-artifact-audit'],
    });
    expect(config.passes[0].gatherers.map(g => g.path))
      .toEqual(['viewport-dimensions', 'source-maps']);
  });

  // eslint-disable-next-line max-len
  it('does not throw when an audit requests an optional artifact with no gatherer supplying it', async () => {
    class DoesntNeedYourCrap extends Audit {
      static get meta() {
        return {
          id: 'optional-artifact-audit',
          title: 'none',
          description: 'none',
          requiredArtifacts: [
            'URL', // base artifact
            'ViewportDimensions', // from gatherer
          ],
          __internalOptionalArtifacts: [
            'SourceMaps', // Not in the config.
          ],
        };
      }

      static audit() {}
    }

    // Shouldn't throw.
    const config = new Config({
      extends: 'lighthouse:default',
      audits: [DoesntNeedYourCrap],
    }, {
      // Trigger filtering logic.
      onlyAudits: ['optional-artifact-audit'],
    });
    expect(config.passes[0].gatherers.map(g => g.path)).toEqual(['viewport-dimensions']);
  });

  it('should keep optional artifacts in gatherers after filter', async () => {
    class ButWillStillTakeYourCrap extends Audit {
      static get meta() {
        return {
          id: 'optional-artifact-audit',
          title: 'none',
          description: 'none',
          requiredArtifacts: [
            'URL', // base artifact
            'ViewportDimensions', // from gatherer
          ],
          __internalOptionalArtifacts: [
            'SourceMaps', // Is in the config.
          ],
        };
      }

      static audit() {}
    }

    const config = new Config({
      extends: 'lighthouse:default',
      // TODO(cjamcl): remove when source-maps is in default config.
      passes: [{
        passName: 'defaultPass',
        gatherers: [
          'source-maps',
        ],
      }],
      audits: [ButWillStillTakeYourCrap],
    }, {
      // Trigger filtering logic.
      onlyAudits: ['optional-artifact-audit'],
    });
    expect(config.passes[0].gatherers.map(g => g.path))
      .toEqual(['viewport-dimensions', 'source-maps']);
  });

  // eslint-disable-next-line max-len
  it('does not throw when an audit requests an optional artifact with no gatherer supplying it', async () => {
    class DoesntNeedYourCrap extends Audit {
      static get meta() {
        return {
          id: 'optional-artifact-audit',
          title: 'none',
          description: 'none',
          requiredArtifacts: [
            'URL', // base artifact
            'ViewportDimensions', // from gatherer
          ],
          __internalOptionalArtifacts: [
            'SourceMaps', // Not in the config.
          ],
        };
      }

      static audit() {}
    }

    // Shouldn't throw.
    const config = new Config({
      extends: 'lighthouse:default',
      audits: [DoesntNeedYourCrap],
    }, {
      // Trigger filtering logic.
      onlyAudits: ['optional-artifact-audit'],
    });
    expect(config.passes[0].gatherers.map(g => g.path)).toEqual(['viewport-dimensions']);
  });

  it('should keep optional artifacts in gatherers after filter', async () => {
    class ButWillStillTakeYourCrap extends Audit {
      static get meta() {
        return {
          id: 'optional-artifact-audit',
          title: 'none',
          description: 'none',
          requiredArtifacts: [
            'URL', // base artifact
            'ViewportDimensions', // from gatherer
          ],
          __internalOptionalArtifacts: [
            'SourceMaps', // Is in the config.
          ],
        };
      }

      static audit() {}
    }

    const config = new Config({
      extends: 'lighthouse:default',
      // TODO(cjamcl): remove when source-maps is in default config.
      passes: [{
        passName: 'defaultPass',
        gatherers: [
          'source-maps',
        ],
      }],
      audits: [ButWillStillTakeYourCrap],
    }, {
      // Trigger filtering logic.
      onlyAudits: ['optional-artifact-audit'],
    });
    expect(config.passes[0].gatherers.map(g => g.path))
      .toEqual(['viewport-dimensions', 'source-maps']);
  });

  it('does not throw when an audit requires only base artifacts', () => {
    class BaseArtifactsAudit extends Audit {
      static get meta() {
        return {
          id: 'base-artifacts-audit',
          title: 'base',
          description: 'base',
          requiredArtifacts: ['HostUserAgent', 'URL', 'Stacks', 'WebAppManifest'],
        };
      }

      static audit() {}
    }

    const config = new Config({
      extends: 'lighthouse:default',
      audits: [BaseArtifactsAudit],
    }, {onlyAudits: ['base-artifacts-audit']});

    assert.strictEqual(config.audits.length, 1);
    assert.strictEqual(config.audits[0].implementation.meta.id, 'base-artifacts-audit');
  });

  it('throws for unknown gatherers', () => {
    const config = {
      passes: [{
        gatherers: ['fuzz'],
      }],
      audits: [
        'is-on-https',
      ],
    };

    return assert.throws(_ => new Config(config),
        /Unable to locate/);
  });

  it('doesn\'t mutate old gatherers when filtering passes', () => {
    const configJSON = {
      passes: [{
        gatherers: [
          'viewport-dimensions',
          'meta-elements',
        ],
      }],
      audits: ['is-on-https'],
    };

    const _ = new Config(configJSON);
    assert.equal(configJSON.passes[0].gatherers.length, 2);
  });

  it('expands audits', () => {
    const config = new Config({
      audits: ['user-timings'],
    });

    assert.ok(Array.isArray(config.audits));
    assert.equal(config.audits.length, 1);
    assert.equal(config.audits[0].path, 'user-timings');
    assert.equal(typeof config.audits[0].implementation, 'function');
    assert.deepEqual(config.audits[0].options, {});
  });

  it('throws when an audit is not found', () => {
    return assert.throws(_ => new Config({
      audits: ['/fake-path/non-existent-audit'],
    }), /locate audit/);
  });

  it('throws on a non-absolute config path', () => {
    const configPath = '../../config/default-config.js';

    return assert.throws(_ => new Config({
      audits: [],
    }, {configPath}), /absolute path/);
  });

  it('loads an audit relative to a config path', () => {
    const configPath = __filename;

    return assert.doesNotThrow(_ => new Config({
      audits: ['../fixtures/valid-custom-audit'],
    }, {configPath}));
  });

  it('loads an audit from node_modules/', () => {
    return assert.throws(_ => new Config({
      // Use a lighthouse dep as a stand in for a module.
      audits: ['lighthouse-logger'],
    }), function(err) {
      // Should throw an audit validation error, but *not* an audit not found error.
      return !/locate audit/.test(err) && /audit\(\) method/.test(err);
    });
  });

  it('loads an audit relative to the working directory', () => {
    // Construct an audit URL relative to current working directory, regardless
    // of where test was started from.
    const absoluteAuditPath = path.resolve(__dirname, '../fixtures/valid-custom-audit');
    assert.doesNotThrow(_ => require.resolve(absoluteAuditPath));
    const relativePath = path.relative(process.cwd(), absoluteAuditPath);

    return assert.doesNotThrow(_ => new Config({
      audits: [relativePath],
    }));
  });

  it('throws but not for missing audit when audit has a dependency error', () => {
    return assert.throws(_ => new Config({
      audits: [path.resolve(__dirname, '../fixtures/invalid-audits/require-error.js')],
    }), function(err) {
      // We're expecting not to find parent class Audit, so only reject on our
      // own custom locate audit error, not the usual MODULE_NOT_FOUND.
      return !/locate audit/.test(err) && err.code === 'MODULE_NOT_FOUND';
    });
  });

  it('throws when it finds invalid audits', () => {
    const basePath = path.resolve(__dirname, '../fixtures/invalid-audits');
    assert.throws(_ => new Config({
      audits: [basePath + '/missing-audit'],
    }), /audit\(\) method/);

    assert.throws(_ => new Config({
      audits: [basePath + '/missing-id'],
    }), /meta.id property/);

    assert.throws(_ => new Config({
      audits: [basePath + '/missing-title'],
    }), /meta.title property/);

    assert.throws(_ => new Config({
      audits: [
        class BinaryButNoFailureTitleAudit extends Audit {
          static get meta() {
            return {
              id: 'no-failure-title',
              title: 'title',
              description: 'help',
              requiredArtifacts: [],
              scoreDisplayMode: 'binary',
            };
          }

          static audit() {
            throw new Error('Unimplemented');
          }
        },
      ],
    }), /no failureTitle and should/);

    assert.throws(_ => new Config({
      audits: [basePath + '/missing-description'],
    }), /meta.description property/);

    assert.throws(_ => new Config({
      audits: [
        class EmptyStringDescriptionAudit extends Audit {
          static get meta() {
            return {
              id: 'empty-string-description',
              title: 'title',
              description: '',
              requiredArtifacts: [],
            };
          }

          static audit() {
            throw new Error('Unimplemented');
          }
        },
      ],
    }), /empty meta.description string/);

    assert.throws(_ => new Config({
      audits: [basePath + '/missing-required-artifacts'],
    }), /meta.requiredArtifacts property/);
  });

  it('throws when a category references a non-existent audit', () => {
    return assert.throws(_ => new Config({
      audits: [],
      categories: {
        pwa: {
          auditRefs: [
            {id: 'missing-audit'},
          ],
        },
      },
    }), /could not find missing-audit/);
  });

  it('throws when a category fails to specify an audit id', () => {
    return assert.throws(_ => new Config({
      audits: [],
      categories: {
        pwa: {
          auditRefs: [
            'oops-wrong-format',
          ],
        },
      },
    }), /missing an audit id at pwa\[0\]/);
  });

  it('throws when an accessibility audit does not have a group', () => {
    return assert.throws(_ => new Config({
      audits: ['accessibility/color-contrast'],
      categories: {
        accessibility: {
          auditRefs: [
            {id: 'color-contrast'},
          ],
        },
      },
    }), /does not have a group/);
  });

  it('throws when an audit references an unknown group', () => {
    return assert.throws(_ => new Config({
      groups: {
        'group-a': {
          title: 'Group A',
          description: 'The best group around.',
        },
      },
      audits: ['metrics/first-meaningful-paint'],
      categories: {
        pwa: {
          auditRefs: [
            {id: 'first-meaningful-paint', group: 'group-a'},
            {id: 'first-meaningful-paint', group: 'missing-group'},
          ],
        },
      },
    }), /unknown group missing-group/);
  });

  it('throws when a manual audit has weight', () => {
    return assert.throws(_ => new Config({
      audits: ['manual/pwa-cross-browser'],
      categories: {
        accessibility: {
          auditRefs: [
            {id: 'pwa-cross-browser', weight: 10},
          ],
        },
      },
    }), /cross-browser .*has a positive weight/);
  });

  it('filters the config', () => {
    const config = new Config({
      settings: {
        onlyCategories: ['needed-category'],
        onlyAudits: ['color-contrast'],
      },
      passes: [
        {recordTrace: true, gatherers: []},
        {passName: 'a11y', gatherers: ['accessibility']},
      ],
      audits: [
        'accessibility/color-contrast',
        'metrics/first-meaningful-paint',
        'metrics/first-cpu-idle',
        'metrics/estimated-input-latency',
      ],
      categories: {
        'needed-category': {
          auditRefs: [
            {id: 'first-meaningful-paint'},
            {id: 'first-cpu-idle'},
          ],
        },
        'other-category': {
          auditRefs: [
            {id: 'color-contrast'},
            {id: 'estimated-input-latency'},
          ],
        },
        'unused-category': {
          auditRefs: [
            {id: 'estimated-input-latency'},
          ],
        },
      },
    });

    assert.equal(config.audits.length, 3, 'reduces audit count');
    assert.equal(config.passes.length, 2, 'preserves both passes');
    assert.ok(config.passes[0].recordTrace, 'preserves recordTrace pass');
    assert.ok(!config.categories['unused-category'], 'removes unused categories');
    assert.equal(config.categories['needed-category'].auditRefs.length, 2);
    assert.equal(config.categories['other-category'].auditRefs.length, 1);
  });

  it('filters the config w/ skipAudits', () => {
    const config = new Config({
      settings: {
        skipAudits: ['first-meaningful-paint'],
      },
      passes: [
        {recordTrace: true, gatherers: []},
        {passName: 'a11y', gatherers: ['accessibility']},
      ],
      audits: [
        'accessibility/color-contrast',
        'metrics/first-meaningful-paint',
        'metrics/first-cpu-idle',
        'metrics/estimated-input-latency',
      ],
      categories: {
        'needed-category': {
          auditRefs: [
            {id: 'first-meaningful-paint'},
            {id: 'first-cpu-idle'},
            {id: 'color-contrast'},
          ],
        },
        'other-category': {
          auditRefs: [
            {id: 'color-contrast'},
            {id: 'estimated-input-latency'},
          ],
        },
      },
    });

    assert.equal(config.audits.length, 3, 'skips the FMP audit');
    assert.equal(config.passes.length, 2, 'preserves both passes');
    assert.ok(config.passes[0].recordTrace, 'preserves recordTrace pass');
    assert.equal(config.categories['needed-category'].auditRefs.length, 2,
      'removes skipped audit from category');
  });


  it('filtering filters out traces when not needed', () => {
    const warnings = [];
    const saveWarning = evt => warnings.push(evt);
    log.events.addListener('warning', saveWarning);
    const config = new Config({
      extends: true,
      settings: {
        onlyCategories: ['accessibility'],
      },
    });

    log.events.removeListener('warning', saveWarning);
    assert.ok(config.audits.length, 'inherited audits by extension');
    assert.equal(config.passes.length, 1, 'filtered out passes');
    assert.equal(warnings.length, 1, 'warned about dropping trace');
    assert.equal(config.passes[0].recordTrace, false, 'turns off tracing if not needed');
  });

  it('forces the first pass to have a fatal loadFailureMode', () => {
    const warnings = [];
    const saveWarning = evt => warnings.push(evt);
    log.events.addListener('warning', saveWarning);
    const config = new Config({
      extends: true,
      settings: {
        onlyCategories: ['performance', 'pwa'],
      },
      passes: [
        {passName: 'defaultPass', loadFailureMode: 'warn'},
      ],
    });

    log.events.removeListener('warning', saveWarning);
    expect(warnings).toHaveLength(1);
    expect(warnings[0][0]).toMatch(/loadFailureMode.*fatal/);
    expect(config.passes[0]).toHaveProperty('loadFailureMode', 'fatal');
  });

  it('filters works with extension', () => {
    const config = new Config({
      extends: true,
      settings: {
        onlyCategories: ['performance'],
        onlyAudits: ['is-on-https'],
      },
    });

    assert.ok(config.audits.length, 'inherited audits by extension');
    assert.equal(config.audits.length, origConfig.categories.performance.auditRefs.length + 1);
    assert.equal(config.passes.length, 1, 'filtered out passes');
  });

  it('warns for invalid filters', () => {
    const warnings = [];
    const saveWarning = evt => warnings.push(evt);
    log.events.addListener('warning', saveWarning);
    const config = new Config({
      extends: true,
      settings: {
        onlyCategories: ['performance', 'missing-category'],
        onlyAudits: ['first-cpu-idle', 'missing-audit'],
      },
    });

    log.events.removeListener('warning', saveWarning);
    assert.ok(config, 'failed to generate config');
    assert.equal(warnings.length, 3, 'did not warn enough');
  });

  it('throws for invalid use of skipAudits and onlyAudits', () => {
    assert.throws(() => {
      new Config({
        extends: true,
        settings: {
          onlyAudits: ['first-meaningful-paint'],
          skipAudits: ['first-meaningful-paint'],
        },
      });
    });
  });

  it('cleans up flags for settings', () => {
    const config = new Config({extends: true}, {nonsense: 1, foo: 2, throttlingMethod: 'provided'});
    assert.equal(config.settings.throttlingMethod, 'provided');
    assert.ok(config.settings.nonsense === undefined, 'did not cleanup settings');
  });

  it('allows overriding of array-typed settings', () => {
    const config = new Config({extends: true}, {output: ['html']});
    assert.deepStrictEqual(config.settings.output, ['html']);
  });

  it('does not throw on "lighthouse:full"', () => {
    const config = new Config({extends: 'lighthouse:full'}, {output: ['html', 'json']});
    assert.deepStrictEqual(config.settings.throttlingMethod, 'simulate');
    assert.deepStrictEqual(config.settings.output, ['html', 'json']);
  });

  it('extends the config', () => {
    class CustomAudit extends Audit {
      static get meta() {
        return {
          id: 'custom-audit',
          title: 'none',
          failureTitle: 'none',
          description: 'none',
          requiredArtifacts: [],
        };
      }

      static audit() {
        throw new Error('Unimplemented');
      }
    }

    const config = new Config({
      extends: 'lighthouse:default',
      audits: [
        CustomAudit,
      ],
    });

    const auditNames = new Set(config.audits.map(audit => audit.implementation.meta.id));
    assert.ok(config, 'failed to generate config');
    assert.ok(auditNames.has('custom-audit'), 'did not include custom audit');
    assert.ok(auditNames.has('unused-javascript'), 'did not include full audits');
    assert.ok(auditNames.has('first-meaningful-paint'), 'did not include default audits');
  });

  it('ensures quiet thresholds are sufficient when using devtools', () => {
    const config = new Config({
      extends: 'lighthouse:default',
      settings: {
        throttlingMethod: 'devtools',
      },
    });

    assert.equal(config.settings.throttlingMethod, 'devtools');
    assert.equal(config.passes[0].passName, 'defaultPass');
    assert.ok(config.passes[0].pauseAfterFcpMs >= 5000, 'did not adjust fcp quiet ms');
    assert.ok(config.passes[0].pauseAfterLoadMs >= 5000, 'did not adjust load quiet ms');
    assert.ok(config.passes[0].cpuQuietThresholdMs >= 5000, 'did not adjust cpu quiet ms');
    assert.ok(config.passes[0].networkQuietThresholdMs >= 5000, 'did not adjust network quiet ms');
    assert.equal(config.passes[1].pauseAfterLoadMs, 0, 'should not have touched non-defaultPass');
  });

  it('does nothing when thresholds for devtools are already sufficient', () => {
    const config = new Config({
      extends: 'lighthouse:default',
      settings: {
        throttlingMethod: 'devtools',
        onlyCategories: ['performance'],
      },
      passes: [
        {
          pauseAfterLoadMs: 10001,
          cpuQuietThresholdMs: 10002,
          networkQuietThresholdMs: 10003,
        },
      ],
    });

    assert.equal(config.settings.throttlingMethod, 'devtools');
    assert.equal(config.passes[0].pauseAfterLoadMs, 10001);
    assert.equal(config.passes[0].cpuQuietThresholdMs, 10002);
    assert.equal(config.passes[0].networkQuietThresholdMs, 10003);
  });

  it('merges settings with correct priority', () => {
    const config = new Config(
      {
        extends: 'lighthouse:default',
        settings: {
          disableStorageReset: true,
          emulatedFormFactor: 'mobile',
        },
      },
      {emulatedFormFactor: 'desktop'}
    );

    assert.ok(config, 'failed to generate config');
    assert.ok(typeof config.settings.maxWaitForLoad === 'number', 'missing setting from default');
    assert.ok(config.settings.disableStorageReset, 'missing setting from extension config');
    assert.ok(config.settings.emulatedFormFactor === 'desktop', 'missing setting from flags');
  });

  it('inherits default settings when undefined', () => {
    const config = new Config({settings: undefined});
    assert.ok(typeof config.settings.maxWaitForLoad === 'number', 'missing setting from default');
  });

  describe('locale', () => {
    it('falls back to default locale if none specified', () => {
      const config = new Config({settings: undefined});
      // Don't assert specific locale so it isn't tied to where tests are run, but
      // check that it's valid and available.
      assert.ok(config.settings.locale);
      assert.strictEqual(config.settings.locale, i18n.lookupLocale(config.settings.locale));
    });

    it('uses config setting for locale if set', () => {
      const locale = 'ar-XB';
      const config = new Config({settings: {locale}});
      assert.strictEqual(config.settings.locale, locale);
    });

    it('uses flag setting for locale if set', () => {
      const settingsLocale = 'en-XA';
      const flagsLocale = 'ar-XB';
      const config = new Config({settings: {locale: settingsLocale}}, {locale: flagsLocale});
      assert.strictEqual(config.settings.locale, flagsLocale);
    });
  });

  it('is idempotent when accepting a canonicalized Config as valid ConfigJson input', () => {
    const config = new Config(defaultConfig);
    const configAgain = new Config(config);
    assert.deepEqual(config, configAgain);
  });

  it('is idempotent accepting a canonicalized filtered Config as valid ConfigJson input', () => {
    const extendedJson = {
      extends: 'lighthouse:default',
      settings: {
        onlyCategories: ['pwa'],
      },
    };
    const config = new Config(extendedJson);
    assert.equal(config.passes.length, 3, 'did not filter config');
    assert.equal(Object.keys(config.categories).length, 1, 'did not filter config');
    assert.deepEqual(config.settings.onlyCategories, ['pwa']);
    const configAgain = new Config(config);
    assert.deepEqual(config, configAgain);
  });

  describe('#extendConfigJSON', () => {
    it('should merge passes', () => {
      const configA = {
        passes: [
          {passName: 'passA', gatherers: ['a']},
          {passName: 'passB', gatherers: ['b']},
          {gatherers: ['c']},
        ],
      };
      const configB = {
        passes: [
          {passName: 'passB', recordTrace: true, gatherers: ['d']},
          {gatherers: ['e']},
        ],
      };

      const merged = Config.extendConfigJSON(configA, configB);
      assert.equal(merged.passes.length, 4);
      assert.equal(merged.passes[1].recordTrace, true);
      assert.deepEqual(merged.passes[1].gatherers, ['b', 'd']);
      assert.deepEqual(merged.passes[3].gatherers, ['e']);
    });

    it('should merge audits', () => {
      const configA = {audits: ['a', 'b']};
      const configB = {audits: ['c']};
      const merged = Config.extendConfigJSON(configA, configB);
      assert.deepEqual(merged.audits, ['a', 'b', 'c']);
    });

    it('should merge categories', () => {
      const configA = {categories: {A: {title: 'Acat'}, B: {title: 'Bcat'}}};
      const configB = {categories: {C: {title: 'Ccat'}}};
      const merged = Config.extendConfigJSON(configA, configB);
      assert.deepStrictEqual(merged.categories, {
        A: {title: 'Acat'},
        B: {title: 'Bcat'},
        C: {title: 'Ccat'},
      });
    });

    it('should merge other values', () => {
      const artifacts = {
        traces: {defaultPass: '../some/long/path'},
        devtoolsLogs: {defaultPass: 'path/to/devtools/log'},
      };
      const configA = {};
      const configB = {extends: true, artifacts};
      const merged = Config.extendConfigJSON(configA, configB);
      assert.equal(merged.extends, true);
      assert.equal(merged.artifacts, configB.artifacts);
    });
  });

  describe('mergePlugins', () => {
    // Include a configPath flag so that config.js looks for the plugins in the fixtures dir.
    const configFixturePath = __dirname + '/../fixtures/config-plugins/';

    it('should append audits', () => {
      const configJson = {
        audits: ['installable-manifest', 'metrics'],
        plugins: ['lighthouse-plugin-simple'],
      };
      const config = new Config(configJson, {configPath: configFixturePath});
      assert.deepStrictEqual(config.audits.map(a => a.path),
        ['installable-manifest', 'metrics', 'redirects', 'user-timings']);
    });

    it('should append and use plugin-prefixed groups', () => {
      const configJson = {
        audits: ['installable-manifest', 'metrics'],
        plugins: ['lighthouse-plugin-simple'],
        groups: {
          configGroup: {title: 'This is a group in the base config'},
        },
      };
      const config = new Config(configJson, {configPath: configFixturePath});

      const groupIds = Object.keys(config.groups);
      assert.ok(groupIds.length === 2);
      assert.strictEqual(groupIds[0], 'configGroup');
      assert.strictEqual(groupIds[1], 'lighthouse-plugin-simple-new-group');
      assert.strictEqual(config.groups['lighthouse-plugin-simple-new-group'].title, 'New Group');
      assert.strictEqual(config.categories['lighthouse-plugin-simple'].auditRefs[0].group,
        'lighthouse-plugin-simple-new-group');
    });

    it('should append a category', () => {
      const configJson = {
        extends: 'lighthouse:default',
        plugins: ['lighthouse-plugin-simple'],
      };
      const config = new Config(configJson, {configPath: configFixturePath});
      const categoryNames = Object.keys(config.categories);
      assert.ok(categoryNames.length > 1);
      assert.strictEqual(categoryNames[categoryNames.length - 1], 'lighthouse-plugin-simple');
      assert.strictEqual(config.categories['lighthouse-plugin-simple'].title, 'Simple');
    });

    describe('budget setting', () => {
      it('should be initialized', () => {
        const configJson = {
          settings: {
            budgets: [{
              path: '/',
              resourceCounts: [{
                resourceType: 'image',
                budget: 500,
              }],
            }],
          },
        };
        const config = new Config(configJson);
        assert.equal(config.settings.budgets[0].resourceCounts.length, 1);
        assert.equal(config.settings.budgets[0].resourceCounts[0].resourceType, 'image');
        assert.equal(config.settings.budgets[0].resourceCounts[0].budget, 500);
      });

      it('should throw when provided an invalid budget', () => {
        assert.throws(() => new Config({settings: {budgets: ['invalid123']}}),
          /Budget file is not defined as an array of budgets/);
      });
    });

    it('should load plugins from the config and from passed-in flags', () => {
      const baseConfigJson = {
        audits: ['installable-manifest'],
        categories: {
          myManifest: {
            auditRefs: [{id: 'installable-manifest', weight: 9000}],
          },
        },
      };
      const baseFlags = {configPath: configFixturePath};
      const simplePluginName = 'lighthouse-plugin-simple';
      const noGroupsPluginName = 'lighthouse-plugin-no-groups';

      const allConfigConfigJson = {...baseConfigJson, plugins: [simplePluginName,
        noGroupsPluginName]};
      const allPluginsInConfigConfig = new Config(allConfigConfigJson, baseFlags);

      const allFlagsFlags = {...baseFlags, plugins: [simplePluginName, noGroupsPluginName]};
      const allPluginsInFlagsConfig = new Config(baseConfigJson, allFlagsFlags);

      const mixedConfigJson = {...baseConfigJson, plugins: [simplePluginName]};
      const mixedFlags = {...baseFlags, plugins: [noGroupsPluginName]};
      const pluginsInConfigAndFlagsConfig = new Config(mixedConfigJson, mixedFlags);

      // Double check that we're not comparing empty objects.
      const categoryNames = Object.keys(allPluginsInConfigConfig.categories);
      assert.deepStrictEqual(categoryNames,
        ['myManifest', 'lighthouse-plugin-simple', 'lighthouse-plugin-no-groups']);

      assert.deepStrictEqual(allPluginsInConfigConfig, allPluginsInFlagsConfig);
      assert.deepStrictEqual(allPluginsInConfigConfig, pluginsInConfigAndFlagsConfig);
    });

    it('should throw if the plugin is invalid', () => {
      const configJson = {
        extends: 'lighthouse:default',
        plugins: ['lighthouse-plugin-no-category'],
      };
      // Required to have a `category`, so plugin is invalid.
      assert.throws(() => new Config(configJson, {configPath: configFixturePath}),
        /^Error: lighthouse-plugin-no-category has no valid category/);
    });

    it('should throw if the plugin is not found', () => {
      const configJson = {
        extends: 'lighthouse:default',
        plugins: ['lighthouse-plugin-not-a-plugin'],
      };
      assert.throws(() => new Config(configJson, {configPath: configFixturePath}),
        /^Error: Unable to locate plugin: `lighthouse-plugin-not-a-plugin/);
    });

    it('should throw if the plugin name does not begin with "lighthouse-plugin-"', () => {
      const configJson = {
        extends: 'lighthouse:default',
        plugins: ['just-let-me-be-a-plugin'],
      };
      assert.throws(() => new Config(configJson, {configPath: configFixturePath}),
        /^Error: plugin name 'just-let-me-be-a-plugin' does not start with 'lighthouse-plugin-'/);
    });

    it('should throw if the plugin name would shadow a category id', () => {
      const configJson = {
        extends: 'lighthouse:default',
        plugins: ['lighthouse-plugin-simple'],
        categories: {
          'lighthouse-plugin-simple': {auditRefs: [{id: 'missing-audit'}]},
        },
      };
      assert.throws(() => new Config(configJson, {configPath: configFixturePath}),
        /^Error: plugin name 'lighthouse-plugin-simple' not allowed because it is the id of a category/); // eslint-disable-line max-len
    });
  });

  describe('getCategories', () => {
    it('returns the IDs & names of the categories', () => {
      const categories = Config.getCategories(origConfig);
      assert.equal(Array.isArray(categories), true);
      assert.equal(categories.length, 5, 'Found the correct number of categories');
      const haveName = categories.every(cat => cat.title.length);
      const haveID = categories.every(cat => cat.id.length);
      assert.equal(haveName === haveID === true, true, 'they have IDs and titles');
    });
  });

  describe('filterConfigIfNeeded', () => {
    it('should not mutate the original config', () => {
      const configCopy = JSON.parse(JSON.stringify(origConfig));
      configCopy.settings.onlyCategories = ['performance'];
      const config = new Config(configCopy);
      configCopy.settings.onlyCategories = null;
      assert.equal(config.passes.length, 1, 'did not filter config');
      assert.deepStrictEqual(configCopy, origConfig, 'had mutations');
    });

    it('should generate the same filtered config, extended or original', () => {
      const configCopy = JSON.parse(JSON.stringify(origConfig));
      configCopy.settings.onlyCategories = ['performance'];
      const config = new Config(configCopy);

      const extended = {
        extends: 'lighthouse:default',
        settings: {
          onlyCategories: ['performance'],
        },
      };
      const extendedConfig = new Config(extended);

      // When gatherers have instance properties that are bind()'d, they'll not match.
      // Gatherers in each config will still be compared via the constructor on .implementation.
      // https://github.com/GoogleChrome/lighthouse/pull/10090#discussion_r382864319
      function deleteInstancesForTest(config) {
        for (const pass of config.passes) {
          for (const gatherer of pass.gatherers) {
            delete gatherer.instance;
          }
        }
      }
      deleteInstancesForTest(extendedConfig);
      deleteInstancesForTest(config);

      assert.equal(config.passes.length, 1, 'did not filter config');
<<<<<<< HEAD
      // Clone so we do not compare event callbacks binded on gatherers.
      assert.deepStrictEqual(
        JSON.parse(JSON.stringify(config)),
        JSON.parse(JSON.stringify(extendedConfig)), 'had mutations');
=======
      expect(config).toEqual(extendedConfig); // ensure we didn't have mutations
>>>>>>> 32eb8d88
    });

    it('should filter out other passes if passed Performance', () => {
      const totalAuditCount = origConfig.audits.length;
      const extended = {
        extends: 'lighthouse:default',
        settings: {
          onlyCategories: ['performance'],
        },
      };
      const config = new Config(extended);
      assert.equal(Object.keys(config.categories).length, 1, 'other categories are present');
      assert.equal(config.passes.length, 1, 'incorrect # of passes');
      assert.ok(config.audits.length < totalAuditCount, 'audit filtering probably failed');
    });

    it('should filter out other passes if passed PWA', () => {
      const totalAuditCount = origConfig.audits.length;
      const extended = {
        extends: 'lighthouse:default',
        settings: {
          onlyCategories: ['pwa'],
        },
      };
      const config = new Config(extended);
      assert.equal(Object.keys(config.categories).length, 1, 'other categories are present');
      assert.ok(config.audits.length < totalAuditCount, 'audit filtering probably failed');
    });

    it('should filter out other passes if passed Best Practices', () => {
      const totalAuditCount = origConfig.audits.length;
      const extended = {
        extends: 'lighthouse:default',
        settings: {
          onlyCategories: ['best-practices'],
        },
      };
      const config = new Config(extended);
      assert.equal(Object.keys(config.categories).length, 1, 'other categories are present');
      assert.equal(config.passes.length, 1, 'incorrect # of passes');
      assert.ok(config.audits.length < totalAuditCount, 'audit filtering probably failed');
    });

    it('should only run audits for ones named by the category', () => {
      const extended = {
        extends: 'lighthouse:default',
        settings: {
          onlyCategories: ['performance'],
        },
      };
      const config = new Config(extended);
      const selectedCategory = origConfig.categories.performance;
      const auditCount = Object.keys(selectedCategory.auditRefs).length;

      assert.equal(config.audits.length, auditCount, '# of audits match category list');
    });

    it('should only run specified audits', () => {
      const extended = {
        extends: 'lighthouse:default',
        settings: {
          onlyAudits: ['works-offline'],
        },
      };
      const config = new Config(extended);
      assert.equal(config.passes.length, 2, 'incorrect # of passes');
      assert.equal(config.audits.length, 1, 'audit filtering failed');
    });

    it('should combine audits and categories additively', () => {
      const extended = {
        extends: 'lighthouse:default',
        settings: {
          onlyCategories: ['performance'],
          onlyAudits: ['works-offline'],
        },
      };
      const config = new Config(extended);
      const selectedCategory = origConfig.categories.performance;
      const auditCount = Object.keys(selectedCategory.auditRefs).length + 1;
      assert.equal(config.passes.length, 2, 'incorrect # of passes');
      assert.equal(config.audits.length, auditCount, 'audit filtering failed');
    });

    it('should support redundant filtering', () => {
      const extended = {
        extends: 'lighthouse:default',
        settings: {
          onlyCategories: ['pwa'],
          onlyAudits: ['is-on-https'],
        },
      };
      const config = new Config(extended);
      const selectedCategory = origConfig.categories.pwa;
      const auditCount = Object.keys(selectedCategory.auditRefs).length;
      assert.equal(config.passes.length, 3, 'incorrect # of passes');
      assert.equal(config.audits.length, auditCount, 'audit filtering failed');
    });
  });

  describe('#requireAudits', () => {
    it('should merge audits', () => {
      const audits = [
        'user-timings',
        {path: 'is-on-https', options: {x: 1, y: 1}},
        {path: 'is-on-https', options: {x: 2}},
      ];
      const merged = Config.requireAudits(audits);
      // Round-trip through JSON to drop live 'implementation' prop.
      const mergedJson = JSON.parse(JSON.stringify(merged));
      assert.deepEqual(mergedJson,
        [{path: 'user-timings', options: {}}, {path: 'is-on-https', options: {x: 2, y: 1}}]);
    });

    it('throws for invalid auditDefns', () => {
      const configJson = {
        audits: [
          new Gatherer(),
        ],
      };
      assert.throws(_ => new Config(configJson), /Invalid Audit type/);
    });
  });

  describe('#requireGatherers', () => {
    it('should merge gatherers', () => {
      const gatherers = [
        'viewport-dimensions',
        {path: 'viewport-dimensions', options: {x: 1}},
        {path: 'viewport-dimensions', options: {y: 1}},
      ];

      const merged = Config.requireGatherers([{gatherers}]);
      // Round-trip through JSON to drop live 'instance'/'implementation' props.
      const mergedJson = JSON.parse(JSON.stringify(merged));

      assert.deepEqual(mergedJson[0].gatherers,
        [{path: 'viewport-dimensions', options: {x: 1, y: 1}, instance: {}}]);
    });

    function loadGatherer(gathererEntry) {
      const config = new Config({passes: [{gatherers: [gathererEntry]}]});
      return config.passes[0].gatherers[0];
    }

    it('loads a core gatherer', () => {
      const gatherer = loadGatherer('viewport-dimensions');
      assert.equal(gatherer.instance.name, 'ViewportDimensions');
      assert.equal(typeof gatherer.instance.beforePass, 'function');
    });

    it('loads gatherers from custom paths', () => {
      const customPath = path.resolve(__dirname, '../fixtures/valid-custom-gatherer');
      const gatherer = loadGatherer(customPath);
      assert.equal(gatherer.instance.name, 'CustomGatherer');
      assert.equal(typeof gatherer.instance.beforePass, 'function');
    });

    it('loads a gatherer relative to a config path', () => {
      const config = new Config({
        passes: [{gatherers: ['../fixtures/valid-custom-gatherer']}],
      }, {configPath: __filename});
      const gatherer = config.passes[0].gatherers[0];

      assert.equal(gatherer.instance.name, 'CustomGatherer');
      assert.equal(typeof gatherer.instance.beforePass, 'function');
    });

    it('returns gatherer when gatherer class, not package-name string, is provided', () => {
      class TestGatherer extends Gatherer {}
      const gatherer = loadGatherer(TestGatherer);
      assert.equal(gatherer.instance.name, 'TestGatherer');
      assert.equal(typeof gatherer.instance.beforePass, 'function');
    });

    it('returns gatherer when gatherer instance, not package-name string, is provided', () => {
      class TestGatherer extends Gatherer {}
      const gatherer = loadGatherer(new TestGatherer());
      assert.equal(gatherer.instance.name, 'TestGatherer');
      assert.equal(typeof gatherer.instance.beforePass, 'function');
    });

    it('returns gatherer when `gathererDefn` with instance is provided', () => {
      class TestGatherer extends Gatherer {}
      const gatherer = loadGatherer({instance: new TestGatherer()});
      assert.equal(gatherer.instance.name, 'TestGatherer');
      assert.equal(typeof gatherer.instance.beforePass, 'function');
    });

    it('throws when a gatherer is not found', () => {
      assert.throws(_ => loadGatherer('/fake-non-existent-gatherer'), /locate gatherer/);
    });

    it('loads a gatherer from node_modules/', () => {
      // Use a lighthouse dep as a stand in for a module.
      assert.throws(_ => loadGatherer('lighthouse-logger'), function(err) {
        // Should throw a gatherer validation error, but *not* a gatherer not found error.
        return !/locate gatherer/.test(err) && /beforePass\(\) method/.test(err);
      });
    });

    it('loads a gatherer relative to the working directory', () => {
      // Construct a gatherer URL relative to current working directory,
      // regardless of where test was started from.
      const absoluteGathererPath = path.resolve(__dirname, '../fixtures/valid-custom-gatherer');
      assert.doesNotThrow(_ => require.resolve(absoluteGathererPath));
      const relativeGathererPath = path.relative(process.cwd(), absoluteGathererPath);

      const gatherer = loadGatherer(relativeGathererPath);
      assert.equal(gatherer.instance.name, 'CustomGatherer');
      assert.equal(typeof gatherer.instance.beforePass, 'function');
    });

    it('throws but not for missing gatherer when it has a dependency error', () => {
      const gathererPath = path.resolve(__dirname, '../fixtures/invalid-gatherers/require-error');
      return assert.throws(_ => loadGatherer(gathererPath),
          function(err) {
            // We're expecting not to find parent class Gatherer, so only reject on
            // our own custom locate gatherer error, not the usual MODULE_NOT_FOUND.
            return !/locate gatherer/.test(err) && err.code === 'MODULE_NOT_FOUND';
          });
    });

    it('throws for invalid gathererDefns', () => {
      assert.throws(_ => loadGatherer({path: 55}), /Invalid Gatherer type/);

      assert.throws(_ => loadGatherer(new Audit()), /Invalid Gatherer type/);
    });

    it('throws for invalid gatherers', () => {
      const root = path.resolve(__dirname, '../fixtures/invalid-gatherers');

      assert.throws(_ => loadGatherer(`${root}/missing-before-pass`),
        /beforePass\(\) method/);

      assert.throws(_ => loadGatherer(`${root}/missing-pass`),
        /pass\(\) method/);

      assert.throws(_ => loadGatherer(`${root}/missing-after-pass`),
        /afterPass\(\) method/);
    });
  });

  describe('#getPrintString', () => {
    it('doesn\'t include empty gatherer/audit options in output', () => {
      const gOpt = 'gathererOption';
      const aOpt = 'auditOption';
      const configJson = {
        extends: 'lighthouse:default',
        passes: [{
          passName: 'defaultPass',
          gatherers: [
            // `options` merged into default `script-elements` gatherer.
            {path: 'script-elements', options: {gOpt}},
          ],
        }],
        audits: [
          // `options` merged into default `metrics` audit.
          {path: 'metrics', options: {aOpt}},
        ],
      };

      const printed = new Config(configJson).getPrintString();
      const printedConfig = JSON.parse(printed);

      // Check that options weren't completely eliminated.
      const scriptsGatherer = printedConfig.passes[0].gatherers
        .find(g => g.path === 'script-elements');
      assert.strictEqual(scriptsGatherer.options.gOpt, gOpt);
      const metricsAudit = printedConfig.audits.find(a => a.path === 'metrics');
      assert.strictEqual(metricsAudit.options.aOpt, aOpt);

      for (const pass of printedConfig.passes) {
        for (const gatherer of pass.gatherers) {
          if (gatherer.options) {
            assert.ok(Object.keys(gatherer.options).length > 0);
          }
        }
      }

      for (const audit of printedConfig.audits) {
        if (audit.options) {
          assert.ok(Object.keys(audit.options).length > 0);
        }
      }
    });

    it('prints localized category titles', () => {
      const printed = new Config(defaultConfig).getPrintString();
      const printedConfig = JSON.parse(printed);
      let localizableCount = 0;

      Object.entries(printedConfig.categories).forEach(([printedCategoryId, printedCategory]) => {
        const origTitle = origConfig.categories[printedCategoryId].title;
        if (i18n.isIcuMessage(origTitle)) localizableCount++;
        const i18nOrigTitle = i18n.getFormatted(origTitle, origConfig.settings.locale);

        assert.strictEqual(printedCategory.title, i18nOrigTitle);
      });

      // Should have localized at least one string.
      assert.ok(localizableCount > 0);
    });

    it('prints a valid ConfigJson that can make an identical Config', () => {
      // depends on defaultConfig having a `path` for all gatherers and audits.
      const firstConfig = new Config(defaultConfig);
      const firstPrint = firstConfig.getPrintString();

      const secondConfig = new Config(JSON.parse(firstPrint));
      const secondPrint = secondConfig.getPrintString();

      assert.strictEqual(firstPrint, secondPrint);
    });
  });
});<|MERGE_RESOLUTION|>--- conflicted
+++ resolved
@@ -1175,14 +1175,7 @@
       deleteInstancesForTest(config);
 
       assert.equal(config.passes.length, 1, 'did not filter config');
-<<<<<<< HEAD
-      // Clone so we do not compare event callbacks binded on gatherers.
-      assert.deepStrictEqual(
-        JSON.parse(JSON.stringify(config)),
-        JSON.parse(JSON.stringify(extendedConfig)), 'had mutations');
-=======
       expect(config).toEqual(extendedConfig); // ensure we didn't have mutations
->>>>>>> 32eb8d88
     });
 
     it('should filter out other passes if passed Performance', () => {
