/**
 * @license Copyright 2019 Google Inc. All Rights Reserved.
 * Licensed under the Apache License, Version 2.0 (the "License"); you may not use this file except in compliance with the License. You may obtain a copy of the License at http://www.apache.org/licenses/LICENSE-2.0
 * Unless required by applicable law or agreed to in writing, software distributed under the License is distributed on an "AS IS" BASIS, WITHOUT WARRANTIES OR CONDITIONS OF ANY KIND, either express or implied. See the License for the specific language governing permissions and limitations under the License.
 */
'use strict';

const thirdPartyWeb = require('third-party-web/httparchive-nostats-subset');

const Audit = require('./audit.js');
const BootupTime = require('./bootup-time.js');
const i18n = require('../lib/i18n/i18n.js');
const NetworkRecords = require('../computed/network-records.js');
const MainResource = require('../computed/main-resource.js');
const MainThreadTasks = require('../computed/main-thread-tasks.js');

const UIStrings = {
  /** Title of a diagnostic audit that provides details about the code on a web page that the user doesn't control (referred to as "third-party code"). This descriptive title is shown to users when the amount is acceptable and no user action is required. */
  title: 'Minimize third-party usage',
  /** Title of a diagnostic audit that provides details about the code on a web page that the user doesn't control (referred to as "third-party code"). This imperative title is shown to users when there is a significant amount of page execution time caused by third-party code that should be reduced. */
  failureTitle: 'Reduce the impact of third-party code',
  /** Description of a Lighthouse audit that identifies the code on the page that the user doesn't control. This is displayed after a user expands the section to see more. No character length limits. 'Learn More' becomes link text to additional documentation. */
  description: 'Third-party code can significantly impact load performance. ' +
    'Limit the number of redundant third-party providers and try to load third-party code after ' +
    'your page has primarily finished loading. [Learn more](https://developers.google.com/web/fundamentals/performance/optimizing-content-efficiency/loading-third-party-javascript/).',
  /** Label for a table column that displays the name of a third-party provider that potentially links to their website. */
  columnThirdParty: 'Third-Party',
  /** Label for a table column that displays how much time each row spent blocking other work on the main thread, entries will be the number of milliseconds spent. */
  columnBlockingTime: 'Main-Thread Blocking Time',
  /** Summary text for the result of a Lighthouse audit that identifies the code on a web page that the user doesn't control (referred to as "third-party code"). This text summarizes the number of distinct entities that were found on the page. */
  displayValue: 'Third-party code blocked the main thread for ' +
    `{timeInMs, number, milliseconds}\xa0ms`,
};

const str_ = i18n.createMessageInstanceIdFn(__filename, UIStrings);

// A page passes when all third-party code blocks for less than 250 ms.
const PASS_THRESHOLD_IN_MS = 250;

/** @typedef {import("third-party-web").IEntity} ThirdPartyEntity */

class ThirdPartySummary extends Audit {
  /**
   * @return {LH.Audit.Meta}
   */
  static get meta() {
    return {
      id: 'third-party-summary',
      title: str_(UIStrings.title),
      failureTitle: str_(UIStrings.failureTitle),
      description: str_(UIStrings.description),
<<<<<<< HEAD
=======
      requiredArtifacts: ['traces', 'devtoolsLogs', 'URL'],
>>>>>>> d9d29999
    };
  }

  static get requiredArtifacts() {
    return this.artifacts('traces', 'devtoolsLogs');
  }

  /**
   * `third-party-web` throws when the passed in string doesn't appear to have any domain whatsoever.
   * We pass in some not-so-url-like things, so make the dependent-code simpler by making this call safe.
   * @param {string} url
   * @return {ThirdPartyEntity|undefined}
   */
  static getEntitySafe(url) {
    try {
      return thirdPartyWeb.getEntity(url);
    } catch (_) {
      return undefined;
    }
  }


  /**
   *
   * @param {Array<LH.Artifacts.NetworkRequest>} networkRecords
   * @param {Array<LH.Artifacts.TaskNode>} mainThreadTasks
   * @param {number} cpuMultiplier
   * @return {Map<ThirdPartyEntity, {mainThreadTime: number, transferSize: number, blockingTime: number}>}
   */
  static getSummaryByEntity(networkRecords, mainThreadTasks, cpuMultiplier) {
    /** @type {Map<ThirdPartyEntity, {mainThreadTime: number, transferSize: number, blockingTime: number}>} */
    const entities = new Map();
    const defaultEntityStat = {mainThreadTime: 0, blockingTime: 0, transferSize: 0};

    for (const request of networkRecords) {
      const entity = ThirdPartySummary.getEntitySafe(request.url);
      if (!entity) continue;

      const entityStats = entities.get(entity) || {...defaultEntityStat};
      entityStats.transferSize += request.transferSize;
      entities.set(entity, entityStats);
    }

    const jsURLs = BootupTime.getJavaScriptURLs(networkRecords);

    for (const task of mainThreadTasks) {
      const attributeableURL = BootupTime.getAttributableURLForTask(task, jsURLs);
      const entity = ThirdPartySummary.getEntitySafe(attributeableURL);
      if (!entity) continue;

      const entityStats = entities.get(entity) || {...defaultEntityStat};
      const taskDuration = task.selfTime * cpuMultiplier;
      // The amount of time spent on main thread is the sum of all durations.
      entityStats.mainThreadTime += taskDuration;
      // The amount of time spent *blocking* on main thread is the sum of all time longer than 50ms.
      // Note that this is not totally equivalent to the TBT definition since it fails to account for FCP,
      // but a majority of third-party work occurs after FCP and should yield largely similar numbers.
      entityStats.blockingTime += Math.max(taskDuration - 50, 0);
      entities.set(entity, entityStats);
    }

    return entities;
  }

  /**
   * @param {LH.Artifacts.Select<typeof module.exports>} artifacts
   * @param {LH.Audit.Context} context
   * @return {Promise<LH.Audit.Product>}
   */
  static async audit(artifacts, context) {
    const settings = context.settings || {};
    const trace = artifacts.traces[Audit.DEFAULT_PASS];
    const devtoolsLog = artifacts.devtoolsLogs[Audit.DEFAULT_PASS];
    const networkRecords = await NetworkRecords.request(devtoolsLog, context);
    const mainResource = await MainResource.request({devtoolsLog, URL: artifacts.URL}, context);
    const mainEntity = ThirdPartySummary.getEntitySafe(mainResource.url);
    const tasks = await MainThreadTasks.request(trace, context);
    const multiplier = settings.throttlingMethod === 'simulate' ?
      settings.throttling.cpuSlowdownMultiplier : 1;

    const summaryByEntity = ThirdPartySummary.getSummaryByEntity(networkRecords, tasks, multiplier);

    const summary = {wastedBytes: 0, wastedMs: 0};

    const results = Array.from(summaryByEntity.entries())
      // Don't consider the page we're on to be third-party.
      // e.g. Facebook SDK isn't a third-party script on facebook.com
      .filter(([entity]) => !(mainEntity && mainEntity.name === entity.name))
      .map(([entity, stats]) => {
        summary.wastedBytes += stats.transferSize;
        summary.wastedMs += stats.blockingTime;

        return {
          entity: /** @type {LH.Audit.Details.LinkValue} */ ({
            type: 'link',
            text: entity.name,
            url: entity.homepage || '',
          }),
          transferSize: stats.transferSize,
          mainThreadTime: stats.mainThreadTime,
          blockingTime: stats.blockingTime,
        };
      })
      // Sort by blocking time first, then transfer size to break ties.
      .sort((a, b) => (b.blockingTime - a.blockingTime) || (b.transferSize - a.transferSize));

    /** @type {LH.Audit.Details.Table['headings']} */
    const headings = [
      {key: 'entity', itemType: 'link', text: str_(UIStrings.columnThirdParty)},
      {key: 'transferSize', granularity: 1, itemType: 'bytes',
        text: str_(i18n.UIStrings.columnSize)},
      {key: 'blockingTime', granularity: 1, itemType: 'ms',
        text: str_(UIStrings.columnBlockingTime)},
    ];

    if (!results.length) {
      return {
        score: 1,
        notApplicable: true,
      };
    }

    return {
      score: Number(summary.wastedMs <= PASS_THRESHOLD_IN_MS),
      displayValue: str_(UIStrings.displayValue, {
        timeInMs: summary.wastedMs,
      }),
      details: Audit.makeTableDetails(headings, results, summary),
    };
  }
}

module.exports = ThirdPartySummary;
module.exports.UIStrings = UIStrings;<|MERGE_RESOLUTION|>--- conflicted
+++ resolved
@@ -49,15 +49,11 @@
       title: str_(UIStrings.title),
       failureTitle: str_(UIStrings.failureTitle),
       description: str_(UIStrings.description),
-<<<<<<< HEAD
-=======
-      requiredArtifacts: ['traces', 'devtoolsLogs', 'URL'],
->>>>>>> d9d29999
     };
   }
 
   static get requiredArtifacts() {
-    return this.artifacts('traces', 'devtoolsLogs');
+    return this.artifacts('traces', 'devtoolsLogs', 'URL');
   }
 
   /**
